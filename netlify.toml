--- conflicted
+++ resolved
@@ -1,10 +1,6 @@
 [build]
-<<<<<<< HEAD
-  command = "npm run build"
-=======
   command = "npm install && npm run build"
   publish = ".next"
->>>>>>> f5f6f7ef
 
 [[plugins]]
   package = "@netlify/plugin-nextjs"
@@ -12,12 +8,8 @@
 [build.environment]
   NODE_VERSION = "20"
   NPM_VERSION = "10"
-<<<<<<< HEAD
   NEXT_PUBLIC_DEMO_MODE = "true"
-=======
-  NEXT_PUBLIC_DEMO_MODE = "false"
   NODE_ENV = "production"
->>>>>>> f5f6f7ef
 
 [[headers]]
   for = "/api/*"
